--- conflicted
+++ resolved
@@ -34,13 +34,9 @@
 // rules.  Currently, this only consists of redirecting DNS packets to a specified
 // server; all other data flows directly to its destination.
 //
-<<<<<<< HEAD
-// `fd` is the tunnel file descriptor.
-=======
 // `fd` is the TUN device.  The IntraTunnel acquires an additional reference to it, which
 //     is released by IntraTunnel.Disconnect(), so the caller must close `fd` _and_ call
 //     Disconnect() in order to close the TUN device.
->>>>>>> e39f0d29
 // `fakedns` is the DNS server that the system believes it is using, in "host:port" style.
 //   The port is normally 53.
 // `dohdns` is the initial DoH transport.  It must not be `nil`.
